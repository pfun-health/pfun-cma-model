[project]
name = "pfun-cma-model"
urls = { homepage = "https://github.com/rocapp/pfun-cma-model" }
<<<<<<< HEAD
version = "0.3.17"
description = "A Python package for the Physiofunctional CMA model, a generative model that functionally replicates neuroendocrine dynamics."
authors = [{name = "Robbie Capps", email = "robbie@pfun.me"}]
readme = "README.md"
requires-python = ">3.11,<3.13"
=======
version = "0.4.9"
description = "A Python package for the Physiofunctional CMA model, a generative model that functionally replicates neuroendocrine dynamics."
authors = [{name = "Robbie Capps", email = "robbie@pfun.me"}]
readme = "README.md"
requires-python = "==3.12.*"
>>>>>>> 173e8f53
package = {include = ["pfun_cma_model", "pfun_common", "pfun_data"]}
dependencies = [
    "setuptools>=78.1.1",
    "numba>=0.58.0",
    "pandas>=2.1.1",
    "scipy>=1.11.3",
    "matplotlib>=3.8.0",
    "pydantic==2.4.2",
    "click>=8.1.7",
    "pfun_path_helper>=0.1.4",
    "boto3>=1.28.57",
    "botocore>=1.31.57",
    "jinja2>=3.1.2",
    "gunicorn>=23.0.0",
    "PyYAML>=6.0.1",
    "graphql-core>=3.2.3",
    "scikit-learn>=1.3.2",
    "tabulate>=0.9.0",
    "requests>=2.32.4",
    "pyarrow>=20.0.0",
    "ipykernel>=6.29.5",
    "websockets>=15.0.1",
    "fastapi==0.116.1",
    "redis>=6.4.0",
    "python-socketio>=5.13.0",
    "boto3-stubs[essential]>=1.40.7",
    "botocore-stubs>=1.38.46",
    "python-socketio-stubs>=5.13.0.12.20250809",
    "aioredis>=2.0.1",
    "google>=3.0.0",
    "google-genai>=1.36.0",
    "mss>=10.1.0",
    "pip>=25.1.1",
<<<<<<< HEAD
    "pyaudio>=0.2.14",
=======
>>>>>>> 173e8f53
    "numpy>=2.2.6",
    "flask>=3.0.3",
    "flask-oauthlib>=0.9.6",
    "dotenv>=0.9.9",
<<<<<<< HEAD
    "opencv-python>=4.12.0.88",
    "pillow>=11.2.1",
=======
>>>>>>> 173e8f53
    "seaborn>=0.13.2",
]
optional-dependencies = {ui = ["dash>=2.18.2","plotly>=5.18.0",], dev = [
        "click>=8.1.7",
        "pytest>=6.0",
        "ipykernel>=6.25.2",
        "ipython>=8.16.1",
        "zappa>=0.58.0",
        "tox-poetry-installer>=0.10.3",
        "notebook>=7.4.3",
        "fastapi[standard]>=0.115.12",
        "pandas-stubs>=2.2.3.250527",
        "types-requests>=2.32.4.20250611",
        "types-tabulate>=0.9.0.20241207",
    ]}

[project.scripts]
pfun-cma-model = "pfun_cma_model.cli:cli"

[build-system]
requires = ["hatchling", "wheel", "setuptools"]
build-backend = "hatchling.build"

[dependency-groups]
dev = [
    "dotenv>=0.9.9",
    "fastapi[standard]>=0.115.12",
    "ipykernel>=6.29.5",
    "ipython>=8.37.0",
    "mypy>=1.18.1",
    "pandas-stubs>=2.2.3.250527",
    "types-requests>=2.32.4.20250611",
    "types-tabulate>=0.9.0.20241207",
]

# Tox configuration (remove poetry installer, keep envs)
[tool.tox]
requires = ["tox>=4.19"]
env_list = ["3.12", "type"]
isolated_build = true

[tool.tox.env_run_base]
description = "Run test under uv"
package = "sdist"
install_dev_deps = true
allowlist_externals = ["pytest", "mypy"]
commands = [ ["pytest", ], ]

[tool.tox.env.type]
description = "run type check on code base"
deps = ["pytest", "mypy==1.11.2", "types-cachetools>=5.5.0.20240820", "types-chardet>=5.0.4.6"]
commands = [
    ["mypy", "--strict", "--ignore-missing-imports", "pfun_cma_model"],
    ["pytest"]
]
##
# Tox configuration:
##
requires = ["tox>=4.19", "tox-poetry-installer>=0.10.3"]
env_list = ["3.12", "type"]
isolated_build = true<|MERGE_RESOLUTION|>--- conflicted
+++ resolved
@@ -1,19 +1,11 @@
 [project]
 name = "pfun-cma-model"
 urls = { homepage = "https://github.com/rocapp/pfun-cma-model" }
-<<<<<<< HEAD
-version = "0.3.17"
-description = "A Python package for the Physiofunctional CMA model, a generative model that functionally replicates neuroendocrine dynamics."
-authors = [{name = "Robbie Capps", email = "robbie@pfun.me"}]
-readme = "README.md"
-requires-python = ">3.11,<3.13"
-=======
 version = "0.4.9"
 description = "A Python package for the Physiofunctional CMA model, a generative model that functionally replicates neuroendocrine dynamics."
 authors = [{name = "Robbie Capps", email = "robbie@pfun.me"}]
 readme = "README.md"
 requires-python = "==3.12.*"
->>>>>>> 173e8f53
 package = {include = ["pfun_cma_model", "pfun_common", "pfun_data"]}
 dependencies = [
     "setuptools>=78.1.1",
@@ -47,19 +39,10 @@
     "google-genai>=1.36.0",
     "mss>=10.1.0",
     "pip>=25.1.1",
-<<<<<<< HEAD
-    "pyaudio>=0.2.14",
-=======
->>>>>>> 173e8f53
     "numpy>=2.2.6",
     "flask>=3.0.3",
     "flask-oauthlib>=0.9.6",
     "dotenv>=0.9.9",
-<<<<<<< HEAD
-    "opencv-python>=4.12.0.88",
-    "pillow>=11.2.1",
-=======
->>>>>>> 173e8f53
     "seaborn>=0.13.2",
 ]
 optional-dependencies = {ui = ["dash>=2.18.2","plotly>=5.18.0",], dev = [
