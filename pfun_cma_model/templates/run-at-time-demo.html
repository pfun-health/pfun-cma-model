{% extends "base.html" %}
{% block title %}Run-at-Time WebSocket Example{% endblock %}

{% block head %}
{{ super() }}
<!-- MathJax (render latex) -->
<script id="MathJax-script" async src="https://cdn.jsdelivr.net/npm/mathjax@4/tex-mml-chtml.js"></script>

<style>
    .demo-container {
        display: flex;
        flex-direction: row;
        gap: 20px;
    }

    .controls-container {
        flex: 1;
        max-width: 400px;
    }

    .chart-container {
        flex: 2;
        display: flex;
        flex-direction: column;
        gap: 20px;
    }
    #scatterPlotContainer {
        width: 100%;
        height: 500px; /* Increased height */
        border: #333 solid 1px;
    }
    #scatterPlot {
        width: 100%;
        height: 100%;
    }
    #messages {
        border: 1px solid #aaa;
        padding: 1em;
        height: 150px;
        overflow-y: auto;
        background-color: #f9f9f9;
    }
    fieldset {
        margin-bottom: 20px;
        border: 1px solid #ccc;
        padding: 10px;
        border-radius: 5px;
    }
    legend {
        width: auto;
        padding: 0 10px;
        font-weight: bold;
    }
</style>
{% endblock %}

<body>
    <header>
        {% block navheader %}
        {{ super() }}
        {% endblock %}
    </header>

    <div id="content">
        {% block content %}
        <h2>Run-at-Time WebSocket Demo</h2>

        <div class="demo-container">
            <div class="controls-container">
                <form id="runForm">
                    <fieldset>
                        <legend>Simulation Parameters</legend>
                        <div class="form-row" data-bs-toggle="tooltip" data-bs-placement="top"
                            data-bs-title="Simulation start time (decimal hours).">
                            <label class="form-label" for="t0">t_0 (0.0, 24.0):</label>
                            <input class="form-control" type="range" step="0.5" id="t0" name="t0" max="24.0"
                                min="0" value="4" required>
                        </div>
                        <div class="form-row" data-bs-toggle="tooltip" data-bs-placement="top" data-bs-title="Simulation
                            end time (decimal hours). Note: t1 must be greater than t0.">
                            <label class="form-label" for="t1">t1 (0, 24.0):</label>
                            <input class="form-control" type="range" step="0.5" id="t1" name="t1" max="24.0"
                                min="0" value="20" required>
                        </div>
                        <div class="form-row" data-bs-toggle="tooltip" data-bs-placement="top"
                            data-bs-title="Number of points to simulate.<br>Note: N must be a positive integer.">
                            <label class="form-label" for="N">N (1, 10000):</label>
                            <input class="form-control" type="range" step="1" id="N" name="N" min="1"
                                max="10000" value="100" required>
                        </div>
                    </fieldset>

                    <fieldset>
                        <legend>Model Parameters</legend>
                        {% for key, param in params.items() %}
                        <div class="param-item" data-bs-toggle="tooltip" data-bs-placement="top"
                            data-bs-title="{{ param.description }}">
                            <label class="form-label" for="{{ key }}">{{ key }}:</label>
                            <input class="form-control" type="range" step="0.05" id="{{ key }}"
                                name="{{ key }}" value="{{ param.value }}" min="{{ param.min }}" max="{{ param.max }}"
                                required>
                        </div>
                        {% endfor %}
                    </fieldset>

                    <button class="btn btn-primary" type="submit">Run Simulation</button>
                </form>
            </div>

            <div class="chart-container">
                <div id="scatterPlotContainer">
                    <canvas id="scatterPlot"></canvas>
                </div>
                <div id="message-list">
                    <div id="messages"></div>
                </div>
<<<<<<< HEAD
=======

                <button class="btn" type="submit">Send</button>

>>>>>>> 3848047c
            </div>
        </div>

        <!-- WebSocket Configuration -->
        <script>
            const wsConfig = {
                scheme: window.location.protocol === 'https:' ? 'wss' : 'ws',
                host: window.location.hostname,
                port: window.location.port || (window.location.protocol === 'https:' ? 443 : 80)
            };
            const wsUrl = `${wsConfig.scheme}://${wsConfig.host}:${wsConfig.port}`;
        </script>

        <!-- Chart.js CDN -->
        <script src="{{ cdn['chartjs']['url'] }}" crossorigin="anonymous"></script>
        <!-- Socket.IO CDN -->
        <script src="{{ cdn['socketio']['url'] }}" crossorigin="anonymous"></script>
        <!-- run-at-time demo app script -->
        <script src="{{ url_for('static', path='run-at-time/run-at-time.js') }}" crossorigin="anonymous"></script>

        {% endblock %}
    </div>
</body>

</html><|MERGE_RESOLUTION|>--- conflicted
+++ resolved
@@ -114,12 +114,7 @@
                 <div id="message-list">
                     <div id="messages"></div>
                 </div>
-<<<<<<< HEAD
-=======
-
                 <button class="btn" type="submit">Send</button>
-
->>>>>>> 3848047c
             </div>
         </div>
 
