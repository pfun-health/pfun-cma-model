from typing import Sequence, Dict, Any, Type
from pydantic_core import core_schema, PydanticCustomError
from pydantic import GetCoreSchemaHandler
import numpy as np
<<<<<<< HEAD
from pfun_cma_model.misc.errors import BoundsTypeError
from pfun_cma_model.engine.cma_model_params import CMABoundedParams
=======
>>>>>>> 173e8f53

__all__ = [
    'Bounds'
]


#: Aliases for numpy bool types (necessary for type checking).
True_ = np.bool_(True)
False_ = np.bool_(False)
Bool_ = np.bool_


_BOUNDS_SCHEMA = core_schema.typed_dict_schema({
    "lb": core_schema.typed_dict_field(core_schema.list_schema(core_schema.float_schema())),
    "ub": core_schema.typed_dict_field(core_schema.list_schema(core_schema.float_schema())),
    "keep_feasible": core_schema.typed_dict_field(core_schema.list_schema(core_schema.bool_schema())),
})


def validate_bounds(value: Any) -> 'Bounds':
    if isinstance(value, Bounds):
        return value
    if isinstance(value, dict):
        return Bounds(**value)
    raise PydanticCustomError(
        'bounds_type', 'Bounds must be a Bounds object or a dictionary with lb, ub, and keep_feasible keys.')


def serialize_bounds(bounds: 'Bounds') -> Dict[str, Any]:
    return bounds.__json__()


class BoundsType:

    def __get_pydantic_core_schema__(
        self,
        source: Type[Any],
        handler: GetCoreSchemaHandler,
    ) -> core_schema.CoreSchema:  # type: ignore
        # This is a Pydantic v2 custom type, it should return a CoreSchema
        # The type hint for GetCoreSchemaHandler.return_type is core_schema.CoreSchema
        # The error "Return type "core_schema.CoreSchema" of "__get_pydantic_core_schema__" incompatible with return type "Any" in supertype "object"" is incorrect.
        return _BOUNDS_SCHEMA


class Bounds:
    """Bounds constraint on the variables.

    The constraint has the general inequality form::

        lb <= x <= ub

    It is possible to use equal bounds to represent an equality constraint or
    infinite bounds to represent a one-sided constraint.

    Parameters
    ----------
    lb, ub : dense array_like, optional
        Lower and upper bounds on independent variables. `lb`, `ub`, and
        `keep_feasible` must be the same shape or broadcastable.
        Set components of `lb` and `ub` equal
        to fix a variable. Use ``np.inf`` with an appropriate sign to disable
        bounds on all or some variables. Note that you can mix constraints of
        different types: interval, one-sided or equality, by setting different
        components of `lb` and `ub` as necessary. Defaults to ``lb = -np.inf``
        and ``ub = np.inf`` (no bounds).
    keep_feasible : dense array_like of bool, optional
        Whether to keep the constraint components feasible throughout
        iterations. Must be broadcastable with `lb` and `ub`.
        Default is False. Has no effect for equality constraints.
    """

    #: ! important: keep_feasible must have integer dtype (not bool)
    #: ...defined within the Bounds namespace for easy access.
    True_ = True_
    False_ = False_
    Bool_ = bool_ = Bool_

    def _input_validation(self):
        try:
            res = np.broadcast_arrays(self.lb, self.ub, self.keep_feasible)
            self.lb, self.ub, self.keep_feasible = res
        except ValueError as exc:
            message = "`lb`, `ub`, and `keep_feasible` must be broadcastable."
            raise ValueError(message) from exc

    def __json__(self):
        """json serialization."""
        return {
            "lb": self.lb.tolist(),
            "ub": self.ub.tolist(),
            "keep_feasible": self.keep_feasible.tolist()
        }

    def json(self):
        """json serialization."""
        return self.__json__()

    @property
    def array(self):
        """return the bounds as an array with columns [lower, upper, keep_feasible]."""
        return self._array

    @array.setter
    def array(self, arr):
        self._array = arr

    def __iter__(self):
        """get an iterator over the bounds array."""
        return iter(self.array)

    def __getitem__(self, index):
        """get the bounds information at the specified index."""
        return self.array[index]

    @property
    def lb(self):
        return self.array[:, 0]

    @lb.setter
    def lb(self, value):
        self.array[:, 0] = value

    @property
    def ub(self):
        return self.array[:, 1]

    @ub.setter
    def ub(self, value):
        self.array[:, 1] = value

    @property
    def keep_feasible(self):
        return self.array[:, 2]

    @keep_feasible.setter
    def keep_feasible(self, value):
        self.array[:, 2] = value

    def __setitem__(self, index: int | slice | Sequence[int | Any], value):
        """set the bounds information at the specified index."""
        if isinstance(index, slice):
            self._array[:, index] = np.asarray(value, dtype=object)[:]
            self.lb, self.ub, self.keep_feasible = list(zip(*self._array))
            self.lb = np.asarray(self.lb, dtype=np.float64)
            self.ub = np.asarray(self.ub, dtype=np.float64)
            #: ! important: keep_feasible must have np.bool_ or integer dtype (not bool)
            #: reference: https://numpy.org/doc/stable/reference/arrays.scalars.html#numpy.bool_
            self.keep_feasible = np.asarray(self.keep_feasible, dtype=np.bool_)
        elif isinstance(index, int):
            self.lb[index] = np.asarray(value[0])
            self.ub[index] = np.asarray(value[1])
            self.keep_feasible[index] = np.asarray(value[2])
        else:
            raise TypeError("Bounds index must be an integer or slice.")

    def __len__(self):
        return len(self.lb)

    def __eq__(self, __value: object) -> bool:
        nb = Bounds(__value)
        return bool(np.all(np.allclose(self.array, nb.array)))

    @classmethod
    def _assemble_array(cls, lb, ub, keep_feasible):
        keep_feasible = np.asarray(keep_feasible, dtype=np.bool_)
        if keep_feasible.size < len(lb):
            keep_feasible = np.tile(keep_feasible, len(lb))
        return np.asarray(list(zip(lb, ub, keep_feasible)))

    def __init__(self, *args, lb: float | Sequence[float] = -np.inf,
                 ub: float | Sequence[float] = np.inf,
                 keep_feasible: np.bool_ = True_):
        if len(args) > 0:
            #: handle Bounds positional argument
            if isinstance(args[0], Bounds):
                lb, ub, keep_feasible = args[0].lb, args[0].ub, args[0].keep_feasible
                if len(args) > 1:
                    raise ValueError(
                        "Too many positional arguments. Expected either one (a Bounds) instance, or 0.")
            else:
                #: handle alternative positional arguments
                lb, ub, keep_feasible = args
        lb: np.ndarray = np.asarray(lb, dtype=float)
        ub: np.ndarray = np.asarray(ub, dtype=float)
        keep_feasible: np.ndarray = np.asarray(keep_feasible, dtype=np.bool_)
        self._array = self._assemble_array(lb, ub, keep_feasible)
        self._input_validation()

    def __repr__(self):
        start = f"{type(self).__name__}({self.lb!r}, {self.ub!r}"
        if np.any(self.keep_feasible):
            end = f", keep_feasible={self.keep_feasible!r})"
        else:
            end = ")"
        return start + end

    def update_values(self, arr: np.ndarray | Dict) -> np.ndarray | Dict[str, float | int]:
        """
        Update the values of the input array so that they stay within the specified limits.
        Delegates bounds logic to CMABoundedParams for consistency and maintainability.
        """
<<<<<<< HEAD
        
=======
        from pfun_cma_model.engine.cma_model_params import CMABoundedParams
>>>>>>> 173e8f53
        # If arr is a dict, use keys for mapping
        keys = None
        if isinstance(arr, dict):
            keys = list(arr.keys())
            arr_values = [arr[k] for k in keys]
        else:
            arr_values = arr.tolist()
        # Use CMABoundedParams to trim values to bounds
        # Only bounded param keys are considered
        bounded_keys = getattr(CMABoundedParams(),
                               'bounded_param_keys', None)
        if bounded_keys is None:
            # fallback: use all indices
            bounded_keys = range(len(arr_values))
        # Build a params dict for CMABoundedParams
        params_dict = {k: v for k, v in zip(bounded_keys, arr_values)}
        # bounded_obj = CMABoundedParams(**params_dict)
        # trimmed = bounded_obj.bounded_params_dict
        # Return in same format as input
        if keys is not None:
            return {k: params_dict[k] for k in keys}
        else:
            return np.array([params_dict[k] for k in bounded_keys], dtype=float)

    def residual(self, x):
        """Calculate the residual (slack) between the input and the bounds

        For a bound constraint of the form::

            lb <= x <= ub

        the lower and upper residuals between `x` and the bounds are values
        ``sl`` and ``sb`` such that::

            lb + sl == x == ub - sb

        When all elements of ``sl`` and ``sb`` are positive, all elements of
        ``x`` lie within the bounds; a negative element in ``sl`` or ``sb``
        indicates that the corresponding element of ``x`` is out of bounds.

        Parameters
        ----------
        x: array_like
            Vector of independent variables

        Returns
        -------
        sl, sb : array-like
            The lower and upper residuals
        """
        return x - self.lb, self.ub - x<|MERGE_RESOLUTION|>--- conflicted
+++ resolved
@@ -2,11 +2,6 @@
 from pydantic_core import core_schema, PydanticCustomError
 from pydantic import GetCoreSchemaHandler
 import numpy as np
-<<<<<<< HEAD
-from pfun_cma_model.misc.errors import BoundsTypeError
-from pfun_cma_model.engine.cma_model_params import CMABoundedParams
-=======
->>>>>>> 173e8f53
 
 __all__ = [
     'Bounds'
@@ -209,11 +204,7 @@
         Update the values of the input array so that they stay within the specified limits.
         Delegates bounds logic to CMABoundedParams for consistency and maintainability.
         """
-<<<<<<< HEAD
-        
-=======
         from pfun_cma_model.engine.cma_model_params import CMABoundedParams
->>>>>>> 173e8f53
         # If arr is a dict, use keys for mapping
         keys = None
         if isinstance(arr, dict):
