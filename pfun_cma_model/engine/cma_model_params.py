from pfun_cma_model.misc.types import NumpyArray
from argparse import Namespace
<<<<<<< HEAD
from pathlib import Path
=======
>>>>>>> 173e8f53
from typing import Optional, Sequence, Dict, Tuple, ClassVar
from pydantic import BaseModel, field_serializer, ConfigDict  # type: ignore
from numpy import ndarray, array
from tabulate import tabulate  # type: ignore
<<<<<<< HEAD
import importlib
from pfun_path_helper import append_path  # type: ignore
=======
import pfun_path_helper  # type: ignore
>>>>>>> 173e8f53
from typing import Annotated, Iterable, Any
import pfun_cma_model.engine.bounds as bounds

# import custom ndarray schema

__all__ = [
    'CMAModelParams',
    'CMABoundedParams',
    'QualsMap'
]

# import custom bounds types

Bounds = bounds.Bounds  # necessary for typing (linter)
# BoundsType = type[bounds.BoundsType]  # Removed because bounds.BoundsType is not defined

_LB_DEFAULTS = (-12.0, 0.5, 0.1, 0.0, 0.0, -3.0)
_MID_DEFAULTS = (0.0, 1.0, 1.0, 0.05, 0.0, 0.0)
_UB_DEFAULTS = (14.0, 3.0, 3.0, 1.0, 2.0, 3.0)
_STEP_DEFAULTS = (0.05, 0.01, 0.01, 0.01, 0.01, 0.01)
_BOUNDED_PARAM_KEYS_DEFAULTS = (
    'd', 'taup', 'taug', 'B', 'Cm', 'toff'
)
_EPS = 0.1 + 1e-8
_BOUNDED_PARAM_DESCRIPTIONS = (
    'Time zone offset (hours)',
    'Photoperiod length (hours)',
    'Glucose response time constant',
    'Glucose Bias constant (baseline glucose level)',
    'Cortisol temporal sensitivity coefficient',
    'Solar noon offset (effects of latitude)'
)


class QualsMap:
    def __init__(self, serr):
        self.serr = serr

    @property
    def qualitative_descriptor(self):
        """Generate a qualtitative description, use docstrings for matching conditions."""
        desc = ''
        for attr in ('very', 'low', 'normal', 'high'):
            if getattr(self, attr):
                desc += f'{attr} '
        return desc.strip().title()

    @property
    def low(self):
        """Low"""
        return self.serr <= -_EPS

    @property
    def high(self):
        """High"""
        return self.serr >= _EPS

    @property
    def normal(self):
        """Normal"""
        return self.serr >= -_EPS and self.serr <= _EPS

    @property
    def very(self):
        """Very"""
        return abs(self.serr) >= 0.23


_DEFAULT_BOUNDS = Bounds(
    lb=_LB_DEFAULTS,
    ub=_UB_DEFAULTS,
    keep_feasible=Bounds.True_
)

class CMABoundedParams(Namespace):
    def __init__(self, **kwargs):
        super().__init__(**kwargs)
        # set default values for bounded parameters
        for key, default_value in zip(self.bounded_param_keys, _MID_DEFAULTS):
            setattr(self, key, default_value)
        # set to any explicitly passed values
        for key in self.bounded_param_keys:
            setattr(self, key, kwargs.get(key, getattr(self, key, None)))
            
    def __getitem__(self, key):
        return getattr(self, key)

    @property
    def bounded_param_keys(self):
        return _BOUNDED_PARAM_KEYS_DEFAULTS


class CMABoundedParams(Namespace):
    def __init__(self, **kwargs):
        super().__init__(**kwargs)
        # set default values for bounded parameters
        for key, default_value in zip(self.bounded_param_keys, _MID_DEFAULTS):
            setattr(self, key, default_value)
        # set to any explicitly passed values
        for key in self.bounded_param_keys:
            setattr(self, key, kwargs.get(key, getattr(self, key, None)))

    def __getitem__(self, key):
        return getattr(self, key)
    
    def __getattr__(self, name):
        if name in self.__dict__:
            return self.__dict__[name]
        elif hasattr(self.__dict__, name):
            return getattr(self.__dict__, name)
        # If the attribute is not found in __dict__, try to get it from the current instance
        if hasattr(self, name):
            return getattr(self, name)
        raise AttributeError(f"'{type(self).__name__}' object has no attribute '{name}'")


    @property
    def bounded_param_keys(self):
        return _BOUNDED_PARAM_KEYS_DEFAULTS


class CMAModelParams(BaseModel):
    """
    Represents the parameters for a CMA model.

    Args:
        t (Optional[array_like], optional): Time vector (decimal hours). Defaults to None.
        N (int, optional): Number of time points. Defaults to 24.
        d (float, optional): Time zone offset (hours). Defaults to 0.0.
        taup (float, optional): Circadian-relative photoperiod length. Defaults to 1.0.
        taug (float, optional): Glucose response time constant. Defaults to 1.0.
        B (float, optional): Glucose Bias constant. Defaults to 0.05.
        Cm (float, optional): Cortisol temporal sensitivity coefficient. Defaults to 0.0.
        toff (float, optional): Solar noon offset (latitude). Defaults to 0.0.
        tM (Tuple[float, float, float], optional): Meal times (hours). Defaults to (7.0, 11.0, 17.5).
        seed (Optional[int], optional): Random seed. Set to an integer to enable random noise via parameter 'eps'. Defaults to None.
        eps (float, optional): Random noise scale ("epsilon"). Defaults to 1e-18.
    """
    model_config = ConfigDict(arbitrary_types_allowed=True)

    t: Optional[float | NumpyArray] = None
    """
    Time vector (decimal hours). Optional.
    """
    N: int | None = 24
    """
    Number of time points. Defaults to 24.
    """
    d: float = 0.0
    """
    Time zone offset (hours). Defaults to 0.0.
    """
    taup: float = 1.0
    """
    Circadian-relative photoperiod length. Defaults to 1.0.
    """
    taug: float | NumpyArray = 1.0
    """
    Glucose response time constant. Defaults to 1.0.
    """
    B: float = 0.05
    """
    Glucose Bias constant. Defaults to 0.05.
    """
    Cm: float = 0.0
    """
    Cortisol temporal sensitivity coefficient. Defaults to 0.0.
    """
    toff: float = 0.0
    """
    Solar noon offset (latitude). Defaults to 0.0.
    """
    tM: Any | Annotated[ndarray, NumpyArray] | float = array([7.0, 11.0, 17.5])
    """
    Meal times (hours). Defaults to (7.0, 11.0, 17.5).
    """
    seed: Optional[int | float] = None
    """
    Random seed. Set to an integer to enable random noise via parameter 'eps'. Optional.
    """
    eps: Optional[float] = 1e-18
    """
    Random noise scale ("epsilon"). Defaults to 1e-18.
    """
    lb: ClassVar[float | Sequence[float]] = _LB_DEFAULTS
    """
    Lower bounds for bounded parameters. Defaults to _LB_DEFAULTS.
    """
    ub: ClassVar[float | Sequence[float]] = _UB_DEFAULTS
    """
    Upper bounds for bounded parameters. Defaults to _UB_DEFAULTS.
    """
    bounded_param_keys: ClassVar[Iterable[str] | Sequence[str]
                                 | Tuple[str]] = _BOUNDED_PARAM_KEYS_DEFAULTS
    """
    Keys for bounded parameters. Defaults to _BOUNDED_PARAM_KEYS_DEFAULTS.
    """
    midbound: ClassVar[Sequence[float]] = _MID_DEFAULTS
    """
    Midpoint values for bounded parameters. Defaults to _MID_DEFAULTS.
    """
    bounded_param_descriptions: ClassVar[Sequence[str] | Tuple[str]] = \
        _BOUNDED_PARAM_DESCRIPTIONS
    """
    Descriptions for bounded parameters. Defaults to _BOUNDED_PARAM_DESCRIPTIONS.
    """
    bounds: ClassVar[Any] = _DEFAULT_BOUNDS
    """
    Bounds object for parameter constraints. Defaults to _DEFAULT_BOUNDS.
    """
    
    def __getitem__(self, key):
        return getattr(self, key)

    def __getitem__(self, key):
        return getattr(self, key)
    
    def update(self, **kwargs):
        """Update the model parameters."""
        for key, value in kwargs.items():
            setattr(self, key, value)

    @field_serializer('taug', 'tM', check_fields=False)
    def serialize_ndarrays(self, value, *args):
        if isinstance(value, ndarray):
            return value.tolist()
        return value

    @property
    def bounded_params_dict(self) -> Dict[str, float]:
        return {key: getattr(self, key) for key in self.bounded_param_keys}
    
    @property
    def bounded(self) -> CMABoundedParams:
        """Alias for bounded_params_dict."""
        return CMABoundedParams(**self.bounded_params_dict)

    @property
    def bounded(self) -> CMABoundedParams:
        """Alias for bounded_params_dict."""
        return CMABoundedParams(**self.bounded_params_dict)

    def get_bounded_param(self, key: str) -> dict[str, Any]:
        """
        Get a bounded parameter by key.
        Returns a BoundedCMAModelParam instance with metadata.
        """
        if key not in self.bounded_param_keys:
            raise KeyError(f"'{key}' is not a bounded parameter.")
        value = getattr(self, key)
        ix = list(self.bounded_param_keys).index(key)
        return dict(
            name=key,
            value=value,
            description=self.bounded_param_descriptions[ix],
            step=_STEP_DEFAULTS[ix],
            min=self.bounds.lb[ix],
            max=self.bounds.ub[ix]
        )

    def calc_serr(self, param_key: str):
        x = getattr(self, param_key)
        ix = list(self.bounded_param_keys).index(param_key)
        mid = self.midbound[ix]
        serr = (x - mid) / (self.bounds.ub[ix] - self.bounds.lb[ix])
        return serr

    def generate_qualitative_descriptor(self, param_key: str):
        return QualsMap(self.calc_serr(param_key)).qualitative_descriptor

    def describe(self, param_key: str):
        ix = list(self.bounded_param_keys).index(param_key)
        description = self.bounded_param_descriptions[ix]
        return description + ' (' + self.generate_qualitative_descriptor(param_key) + ')'

    def generate_markdown_table(self):
        table = []
        for param_key in self.bounded_param_keys:
            table.append([
                param_key,
                'float',
                getattr(self, param_key),
                self.midbound[list(self.bounded_param_keys).index(param_key)],
                self.bounds.lb[list(self.bounded_param_keys).index(param_key)],
                self.bounds.ub[list(self.bounded_param_keys).index(param_key)],
                self.describe(param_key)
            ])
        return tabulate(table, headers=['Parameter', 'Type', 'Value', 'Default', 'Lower Bound', 'Upper Bound', 'Description'])<|MERGE_RESOLUTION|>--- conflicted
+++ resolved
@@ -1,19 +1,10 @@
 from pfun_cma_model.misc.types import NumpyArray
 from argparse import Namespace
-<<<<<<< HEAD
-from pathlib import Path
-=======
->>>>>>> 173e8f53
 from typing import Optional, Sequence, Dict, Tuple, ClassVar
 from pydantic import BaseModel, field_serializer, ConfigDict  # type: ignore
 from numpy import ndarray, array
 from tabulate import tabulate  # type: ignore
-<<<<<<< HEAD
-import importlib
-from pfun_path_helper import append_path  # type: ignore
-=======
 import pfun_path_helper  # type: ignore
->>>>>>> 173e8f53
 from typing import Annotated, Iterable, Any
 import pfun_cma_model.engine.bounds as bounds
 
@@ -88,23 +79,6 @@
     keep_feasible=Bounds.True_
 )
 
-class CMABoundedParams(Namespace):
-    def __init__(self, **kwargs):
-        super().__init__(**kwargs)
-        # set default values for bounded parameters
-        for key, default_value in zip(self.bounded_param_keys, _MID_DEFAULTS):
-            setattr(self, key, default_value)
-        # set to any explicitly passed values
-        for key in self.bounded_param_keys:
-            setattr(self, key, kwargs.get(key, getattr(self, key, None)))
-            
-    def __getitem__(self, key):
-        return getattr(self, key)
-
-    @property
-    def bounded_param_keys(self):
-        return _BOUNDED_PARAM_KEYS_DEFAULTS
-
 
 class CMABoundedParams(Namespace):
     def __init__(self, **kwargs):
@@ -224,9 +198,6 @@
     """
     Bounds object for parameter constraints. Defaults to _DEFAULT_BOUNDS.
     """
-    
-    def __getitem__(self, key):
-        return getattr(self, key)
 
     def __getitem__(self, key):
         return getattr(self, key)
@@ -245,11 +216,6 @@
     @property
     def bounded_params_dict(self) -> Dict[str, float]:
         return {key: getattr(self, key) for key in self.bounded_param_keys}
-    
-    @property
-    def bounded(self) -> CMABoundedParams:
-        """Alias for bounded_params_dict."""
-        return CMABoundedParams(**self.bounded_params_dict)
 
     @property
     def bounded(self) -> CMABoundedParams:
